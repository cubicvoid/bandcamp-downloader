#!/usr/bin/env python3

import argparse
import datetime
import html
import http
import json
import os
import re
import sys
import time
import urllib.parse
import traceback

from concurrent.futures import ThreadPoolExecutor

# These require pip installs
from beautifulsoup4 import BeautifulSoup, SoupStrainer
import requests
import browser_cookie3
from tqdm import tqdm

USER_URL = 'https://bandcamp.com/{}'
COLLECTION_POST_URL = 'https://bandcamp.com/api/fancollection/1/collection_items'
HIDDEN_POST_URL = 'https://bandcamp.com/api/fancollection/1/hidden_items'
FILENAME_REGEX = re.compile('filename\\*=UTF-8\'\'(.*)')
WINDOWS_DRIVE_REGEX = re.compile(r'[a-zA-Z]:\\')
SANATIZE_PATH_WINDOWS_REGEX = re.compile(r'[<>:"/|?*\\]')
CONFIG = {
    'VERBOSE' : False,
    'OUTPUT_DIR' : None,
    'BROWSER' : None,
    'FORMAT' : None,
    'FORCE' : False,
    'TQDM' : None,
    'MAX_URL_ATTEMPTS' : 5,
    'URL_RETRY_WAIT' : 5,
    'POST_DOWNLOAD_WAIT' : 1,
}
MAX_THREADS = 32
DEFAULT_THREADS = 5
DEFAULT_FILENAME_FORMAT = os.path.join('{artist}', '{artist} - {title}')
SUPPORTED_FILE_FORMATS = [
    'aac-hi',
    'aiff-lossless',
    'alac',
    'flac',
    'mp3-320',
    'mp3-v0',
    'vorbis',
    'wav',
]
SUPPORTED_BROWSERS = [
    'firefox',
    'chrome',
    'chromium',
    'brave',
    'opera',
    'edge'
]
TRACK_INFO_KEYS = [
    'item_id',
    'artist',
    'title'
]

def main() -> int:
    parser = argparse.ArgumentParser(description = 'Download your collection from bandcamp. Requires a logged in session in a supported browser so that the browser cookies can be used to authenticate with bandcamp. Albums are saved into directories named after their artist. Already existing albums will have their file size compared to what is expected and re-downloaded if the sizes differ. Otherwise already existing albums will not be re-downloaded.')
    parser.add_argument('username', type=str, help='Your bandcamp username, as it appears at the end of your bandcamp collection url, I.E. bandcamp.com/user_name')
    parser.add_argument(
        '--browser', '-b',
        type=str,
        default = 'firefox',
        choices = SUPPORTED_BROWSERS,
        help='The browser whose cookies to use for accessing bandcamp. Defaults to "firefox"'
    )
    parser.add_argument('--cookies', type=str, help='Path to cookies.txt')
    parser.add_argument(
        '--directory', '-d',
        default = os.getcwd(),
        help='The directory to download albums to. Defaults to the current directory.'
    )
    parser.add_argument(
        '--filename-format',
        default = DEFAULT_FILENAME_FORMAT,
        help='The filename format for downloaded tracks. Default is \'{}\'. All placeholders: {}'.format(DEFAULT_FILENAME_FORMAT, ', '.join(TRACK_INFO_KEYS))
    )
    parser.add_argument(
        '--format', '-f',
        default = 'mp3-320',
        choices = SUPPORTED_FILE_FORMATS,
        help = 'What format to download the songs in. Default is \'mp3-320\'.'
    )
    parser.add_argument(
        '--parallel-downloads', '-p',
        type = int,
        default = DEFAULT_THREADS,
        help = 'How many threads to use for parallel downloads. Set to \'1\' to disable parallelism. Default is 5. Must be between 1 and {}'.format(MAX_THREADS),
    )
    parser.add_argument(
        '--force',
        action = 'store_true',
        default = False,
        help = 'Always re-download existing albums, even if they already exist.',
    )
    parser.add_argument(
        '--wait-after-download',
        type = float,
        default = 1,
        help = 'How long, in seconds, to wait after successfully completing a download before downloading the next file. Defaults to \'1\'.',
    )
    parser.add_argument(
        '--max-download-attempts',
        type = int,
        default = 5,
        help = 'How many times to try downloading any individual files before giving up on it. Defaults to \'5\'.',
    )
    parser.add_argument(
        '--retry-wait',
        type = float,
        default = 5,
        help = 'How long, in seconds, to wait before trying to download a file again after a failure. Defaults to \'5\'.',
    )
    parser.add_argument(
        '--download-since',
        default = '',
        help = 'Only download items purchased on or after the given date. YYYY-MM-DD format, defaults to all items.'
    )
    parser.add_argument(
        '--dry-run',
        action = 'store_true',
        default = False,
        help = 'Don\'t actually download files, just process all the web data and report what would have been done.',
    )
    parser.add_argument(
        '--include-hidden',
        action='store_true',
        default=False,
        help = 'Download items in your collection that have been marked as hidden.',
    )
    parser.add_argument('--verbose', '-v', action='count', default = 0)
    args = parser.parse_args()

    if args.parallel_downloads < 1 or args.parallel_downloads > MAX_THREADS:
        parser.error('--parallel-downloads must be between 1 and 32.')

    CONFIG['COOKIES'] = args.cookies
    CONFIG['VERBOSE'] = args.verbose
    CONFIG['OUTPUT_DIR'] = os.path.normcase(args.directory)
    CONFIG['FILENAME_FORMAT'] = args.filename_format
    CONFIG['BROWSER'] = args.browser
    if args.download_since:
        CONFIG['SINCE'] = datetime.datetime.strptime(args.download_since, '%Y-%m-%d')
    else:
        CONFIG['SINCE'] = None
    CONFIG['FORMAT'] = args.format
    CONFIG['FORCE'] = args.force
    CONFIG['DRY_RUN'] = args.dry_run

    if args.wait_after_download < 0:
        parser.error('--wait-after-download must be at least 0.')
    if args.max_download_attempts < 1:
        parser.error('--max-download-attempts  must be at least 1.')
    if args.retry_wait < 0:
        parser.error('--retry-wait must be at least 0.')
    CONFIG['POST_DOWNLOAD_WAIT'] = args.wait_after_download
    CONFIG['MAX_URL_ATTEMPTS'] = args.max_download_attempts
    CONFIG['URL_RETRY_WAIT'] = args.retry_wait

    if CONFIG['VERBOSE']: print(args)
    if CONFIG['FORCE']: print('WARNING: --force flag set, existing files will be overwritten.')

<<<<<<< HEAD
    links = get_download_links_for_user(args.username, args.include_hidden)
=======
    links = get_download_links_for_user(args.username, CONFIG['SINCE'])
>>>>>>> 876c79bd
    if CONFIG['VERBOSE']: print('Found [{}] links for [{}]\'s collection.'.format(len(links), args.username))
    if not links:
        if CONFIG['SINCE'] is None:
            print('WARN: No album links found for user [{}]. Are you logged in and have you selected the correct browser to pull cookies from?'.format(args.username))
        else:
            print('WARN: No album links found for user [{}] since [{}]. Are you logged in and have you selected the correct browser to pull cookies from, and is the specified time old enough?'.format(args.username, args.download_since))
        sys.exit(2)

    print('Starting album downloads...')
    CONFIG['TQDM'] = tqdm(links, unit = 'album')
    if args.parallel_downloads > 1:
        with ThreadPoolExecutor(max_workers = args.parallel_downloads) as executor:
            executor.map(download_album, links)
    else:
        for link in links:
            download_album(link)
    CONFIG['TQDM'].close()
    print('Done.')

def fetch_items(_url : str, _user_id : str, _last_token : str, _count : int) -> [str]:
    payload = {
        'fan_id' : _user_id,
        'count' : _count,
        'older_than_token' : _last_token,
    }
<<<<<<< HEAD
=======

def get_user_collection(_user_info : dict, _since : datetime.datetime) -> None:
>>>>>>> 876c79bd
    with requests.post(
        _url,
        data = json.dumps(payload),
        cookies = get_cookies(),
    ) as response:
        response.raise_for_status()
        data = json.loads(response.text)
<<<<<<< HEAD
        return data['redownload_urls'].values()

def get_download_links_for_user(_user : str, _include_hidden : bool) -> [str]:
=======
        if _since is None:
            _user_info['download_urls'] += data['redownload_urls'].values()
            return
        for item in data['items']:
            purchaseTime = datetime.datetime.strptime(item['purchased'], '%d %b %Y %H:%M:%S GMT')
            if purchaseTime >= _since:
                item_id = str(item['sale_item_id'])
                item_type = item['sale_item_type']
                _user_info['download_urls'].append(data['redownload_urls'][item_type+item_id])

def get_download_links_for_user(_user : str, _since : datetime.datetime) -> [str]:
>>>>>>> 876c79bd
    print('Retrieving album links from user [{}]\'s collection.'.format(_user))

    soup = BeautifulSoup(
        requests.get(
            USER_URL.format(_user),
            cookies = get_cookies()
        ).text,
        'html.parser',
        parse_only = SoupStrainer('div', id='pagedata'),
    )
    div = soup.find('div')
    if not div:
        print('ERROR: No div with pagedata found for user at url [{}]'.format(USER_URL.format(_user)))
        return
    data = json.loads(html.unescape(div.get('data-blob')))
    if 'collection_count' not in data:
        print('ERROR: No collection info for user {}.\nPlease double check that your given username is correct.\nIt should be given exactly as it appears at the end of your bandcamp user url.\nFor example: bandcamp.com/user_name'.format(
            _user
        ))
        exit(2)

<<<<<<< HEAD
    # The collection_data.redownload_urls includes links for both hidden and
    # unhidden items. The unhidden items all appear before the hidden items in
    # the raw json response, so in python 3.7+ we can probably expect that this
    # ordering carries through to the keys of redownload_urls and just truncate
    # the list... but this is a little uncomfortable to rely on, so let's divide
    # them up by explicitly checking item_cache.
    items = list(data['item_cache']['collection'].values())
    if _include_hidden:
        items.extend(data['item_cache']['hidden'].values())
    item_keys = [str(item['sale_item_type']) + str(item['sale_item_id'])
                 for item in items
                 if 'sale_item_type' in item and 'sale_item_id' in item]
    all_urls = data['collection_data']['redownload_urls']
    download_urls = [all_urls[key] for key in item_keys if key in all_urls]

    user_id = data['fan_data']['fan_id']

    download_urls.extend(fetch_items(
        COLLECTION_POST_URL,
        user_id,
        data['collection_data']['last_token'],
        # count is the number we have left to fetch after the initial data blob
        data['collection_data']['item_count'] - len(data['item_cache']['collection'])))
    
    if _include_hidden:
        download_urls.extend(fetch_items(
            HIDDEN_POST_URL,
            user_id,
            data['hidden_data']['last_token'],
            data['hidden_data']['item_count'] - len(data['item_cache']['hidden'])))
        
    return download_urls
=======
    user_info = {
        'collection_count' : data['collection_count'],
        'user_id' : data['fan_data']['fan_id'],
        'last_token' : data['collection_data']['last_token'],
    }
    # This may download files outside the _since time, but the API does not
    # return purchase times for these items and they are not included in the
    # other query.
    user_info['download_urls'] = [ *data['collection_data']['redownload_urls'].values() ]

    get_user_collection(user_info, _since)
    return user_info['download_urls']
>>>>>>> 876c79bd

def download_album(_album_url : str, _attempt : int = 1) -> None:
    try:
        soup = BeautifulSoup(
            requests.get(
                _album_url,
                cookies = get_cookies()
            ).text,
            'html.parser',
            parse_only = SoupStrainer('div', id='pagedata'),
        )
        div = soup.find('div')
        if not div:
            CONFIG['TQDM'].write('ERROR: No div with pagedata found for album at url [{}]'.format(_album_url))
            return

        data = json.loads(html.unescape(div.get('data-blob')))
        album = data['download_items'][0]['title']

        if not 'downloads' in data['download_items'][0]:
            CONFIG['TQDM'].write('WARN: Album [{}] at url [{}] has no downloads available.'.format(album, _album_url))
            return

        if not CONFIG['FORMAT'] in data['download_items'][0]['downloads']:
            CONFIG['TQDM'].write('WARN: Album [{}] at url [{}] does not have a download for format [{}].'.format(album, _album_url, CONFIG['FORMAT']))
            return

        download_url = data['download_items'][0]['downloads'][CONFIG['FORMAT']]['url']
        track_info = {key: data['download_items'][0][key] for key in TRACK_INFO_KEYS}
        download_file(download_url, track_info)
    except IOError as e:
        if _attempt < CONFIG['MAX_URL_ATTEMPTS']:
            if CONFIG['VERBOSE'] >=2: CONFIG['TQDM'].write('WARN: I/O Error on attempt # [{}] to download the album at [{}]. Trying again...'.format(_attempt, _album_url))
            time.sleep(CONFIG['URL_RETRY_WAIT'])
            download_album(_album_url, _attempt + 1)
        else:
            print_exception(e, 'An exception occurred trying to download album url [{}]:'.format(_album_url))
    except Exception as e:
        print_exception(e, 'An exception occurred trying to download album url [{}]:'.format(_album_url))
    finally:
        # only tell TQDM we're done on the first call
        if _attempt == 1:
            CONFIG['TQDM'].update()
            time.sleep(CONFIG['POST_DOWNLOAD_WAIT'])

def download_file(_url : str, _track_info : dict = None, _attempt : int = 1) -> None:
    try:
        with requests.get(
                _url,
                cookies = get_cookies(),
                stream = True,
        ) as response:
            response.raise_for_status()

            expected_size = int(response.headers['content-length'])
            filename_match = FILENAME_REGEX.search(response.headers['content-disposition'])
            original_filename = urllib.parse.unquote(filename_match.group(1)) if filename_match else _url.split('/')[-1]
            extension = os.path.splitext(original_filename)[1]
            # Sanitize all input values for formatting
            safe_track_info = {
                key: (sanitize_filename(value) if type(value) == str else value) for key, value in _track_info.items()
            } if _track_info else {}
            filename = CONFIG['FILENAME_FORMAT'].format(**safe_track_info) + extension
            file_path = os.path.join(CONFIG['OUTPUT_DIR'], filename)

            if os.path.exists(file_path):
                if CONFIG['FORCE']:
                    if CONFIG['VERBOSE']: CONFIG['TQDM'].write('--force flag was given. Overwriting existing file at [{}].'.format(file_path))
                else:
                    actual_size = os.stat(file_path).st_size
                    if expected_size == actual_size:
                        if CONFIG['VERBOSE'] >= 3: CONFIG['TQDM'].write('Skipping album that already exists: [{}]'.format(file_path))
                        return
                    else:
                        if CONFIG['VERBOSE'] >= 2: CONFIG['TQDM'].write('Album at [{}] is the wrong size. Expected [{}] but was [{}]. Re-downloading.'.format(file_path, expected_size, actual_size))

            if CONFIG['VERBOSE'] >= 2: CONFIG['TQDM'].write('Album being saved to [{}]'.format(file_path))
            if CONFIG['DRY_RUN']:
                return
            os.makedirs(os.path.dirname(file_path), exist_ok=True)
            with open(file_path, 'wb') as fh:
                for chunk in response.iter_content(chunk_size=8192):
                    fh.write(chunk)
                actual_size = fh.tell()
            if expected_size != actual_size:
                raise IOError('Incomplete read. {} bytes read, {} bytes expected'.format(actual_size, expected_size))
    except IOError as e:
        if _attempt < CONFIG['MAX_URL_ATTEMPTS']:
            if CONFIG['VERBOSE'] >=2: CONFIG['TQDM'].write('WARN: I/O Error on attempt # [{}] to download the file at [{}]. Trying again...'.format(_attempt, _url))
            time.sleep(CONFIG['URL_RETRY_WAIT'])
            download_file(_url, _track_info, _attempt + 1)
        else:
            print_exception(e, 'An exception occurred trying to download file url [{}]:'.format(_url))
    except Exception as e:
        print_exception(e, 'An exception occurred trying to download file url [{}]:'.format(_url))

def print_exception(_e : Exception, _msg : str = '') -> None:
    CONFIG['TQDM'].write('\nERROR: {}'.format(_msg))
    CONFIG['TQDM'].write('\n'.join(traceback.format_exception(_e)))
    CONFIG['TQDM'].write('\n')


# Windows has some picky requirements about file names
# So let's replace known bad characters with '-'
def sanitize_filename(_path : str) -> str:
    if sys.platform.startswith('win'):
        # Ok, we need to leave on the ':' if it is like 'D:\'
        # otherwise, we need to remove it.
        new_path = ''
        search_path = _path
        if WINDOWS_DRIVE_REGEX.match(_path):
            new_path += _path[0:3]
            search_path = _path[3:]
        new_path += SANATIZE_PATH_WINDOWS_REGEX.sub('-', search_path)
        return new_path
    else:
        # Remove `/`
        return _path.replace('/', '-')

def get_cookies():
    if CONFIG['COOKIES']:
        cj = http.cookiejar.MozillaCookieJar(CONFIG['COOKIES'])
        cj.load()
        return cj

    try:
        func = getattr(browser_cookie3, CONFIG['BROWSER'])
        return func(domain_name = 'bandcamp.com')
    except AttributeError:
        raise Exception('Browser type [{}] is unknown. Can\'t pull cookies, so can\'t authenticate with bandcamp.'.format(CONFIG['BROWSER']))

if __name__ == '__main__':
    sys.exit(main())<|MERGE_RESOLUTION|>--- conflicted
+++ resolved
@@ -170,11 +170,7 @@
     if CONFIG['VERBOSE']: print(args)
     if CONFIG['FORCE']: print('WARNING: --force flag set, existing files will be overwritten.')
 
-<<<<<<< HEAD
-    links = get_download_links_for_user(args.username, args.include_hidden)
-=======
-    links = get_download_links_for_user(args.username, CONFIG['SINCE'])
->>>>>>> 876c79bd
+    links = get_download_links_for_user(args.username, args.include_hidden, CONFIG['SINCE'])
     if CONFIG['VERBOSE']: print('Found [{}] links for [{}]\'s collection.'.format(len(links), args.username))
     if not links:
         if CONFIG['SINCE'] is None:
@@ -194,17 +190,12 @@
     CONFIG['TQDM'].close()
     print('Done.')
 
-def fetch_items(_url : str, _user_id : str, _last_token : str, _count : int) -> [str]:
+def fetch_items(_url : str, _user_id : str, _last_token : str, _count : int, _since : datetime.datetime) -> [str]:
     payload = {
         'fan_id' : _user_id,
         'count' : _count,
         'older_than_token' : _last_token,
     }
-<<<<<<< HEAD
-=======
-
-def get_user_collection(_user_info : dict, _since : datetime.datetime) -> None:
->>>>>>> 876c79bd
     with requests.post(
         _url,
         data = json.dumps(payload),
@@ -212,23 +203,26 @@
     ) as response:
         response.raise_for_status()
         data = json.loads(response.text)
-<<<<<<< HEAD
-        return data['redownload_urls'].values()
-
-def get_download_links_for_user(_user : str, _include_hidden : bool) -> [str]:
-=======
+
         if _since is None:
-            _user_info['download_urls'] += data['redownload_urls'].values()
-            return
-        for item in data['items']:
-            purchaseTime = datetime.datetime.strptime(item['purchased'], '%d %b %Y %H:%M:%S GMT')
-            if purchaseTime >= _since:
-                item_id = str(item['sale_item_id'])
-                item_type = item['sale_item_type']
-                _user_info['download_urls'].append(data['redownload_urls'][item_type+item_id])
-
-def get_download_links_for_user(_user : str, _since : datetime.datetime) -> [str]:
->>>>>>> 876c79bd
+            return data['redownload_urls'].values()
+
+        items = []
+        for item in filter_by_purchase_time(data['items'], _since):
+            item_id = str(item['sale_item_id'])
+            item_type = item['sale_item_type']
+            items.append(data['redownload_urls'][item_type+item_id])
+        return items
+
+def filter_by_purchase_time(items : [dict], _since : datetime.datetime) -> [dict]:
+    good = []
+    for item in items:
+        purchaseTime = datetime.datetime.strptime(item['purchased'], '%d %b %Y %H:%M:%S GMT')
+        if purchaseTime >= _since:
+            good.append(item)
+    return good
+    
+def get_download_links_for_user(_user : str, _include_hidden : bool, _since : datetime.datetime) -> [str]:
     print('Retrieving album links from user [{}]\'s collection.'.format(_user))
 
     soup = BeautifulSoup(
@@ -250,7 +244,6 @@
         ))
         exit(2)
 
-<<<<<<< HEAD
     # The collection_data.redownload_urls includes links for both hidden and
     # unhidden items. The unhidden items all appear before the hidden items in
     # the raw json response, so in python 3.7+ we can probably expect that this
@@ -260,6 +253,8 @@
     items = list(data['item_cache']['collection'].values())
     if _include_hidden:
         items.extend(data['item_cache']['hidden'].values())
+    if _since:
+        items = filter_by_purchase_time(items, _since)
     item_keys = [str(item['sale_item_type']) + str(item['sale_item_id'])
                  for item in items
                  if 'sale_item_type' in item and 'sale_item_id' in item]
@@ -274,29 +269,15 @@
         data['collection_data']['last_token'],
         # count is the number we have left to fetch after the initial data blob
         data['collection_data']['item_count'] - len(data['item_cache']['collection'])))
-    
+
     if _include_hidden:
         download_urls.extend(fetch_items(
             HIDDEN_POST_URL,
             user_id,
             data['hidden_data']['last_token'],
             data['hidden_data']['item_count'] - len(data['item_cache']['hidden'])))
-        
+
     return download_urls
-=======
-    user_info = {
-        'collection_count' : data['collection_count'],
-        'user_id' : data['fan_data']['fan_id'],
-        'last_token' : data['collection_data']['last_token'],
-    }
-    # This may download files outside the _since time, but the API does not
-    # return purchase times for these items and they are not included in the
-    # other query.
-    user_info['download_urls'] = [ *data['collection_data']['redownload_urls'].values() ]
-
-    get_user_collection(user_info, _since)
-    return user_info['download_urls']
->>>>>>> 876c79bd
 
 def download_album(_album_url : str, _attempt : int = 1) -> None:
     try:
